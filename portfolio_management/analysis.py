import pandas as pd
import numpy as np
import re
import math
import datetime
from typing import Union, List
import matplotlib.pyplot as plt
import seaborn as sns
import statsmodels.api as sm
import warnings
from arch import arch_model
from collections import defaultdict
from scipy.stats import norm
from portfolio_management.port_construction import calc_tangency_weights
from portfolio_management.utils import (
    _filter_columns_and_indexes,
    clean_returns_df,
    define_periods_per_year,
)

pd.options.display.float_format = "{:,.4f}".format
warnings.filterwarnings("ignore")


def calc_cross_section_regression(
    returns: Union[pd.DataFrame, List],
    factors: Union[pd.DataFrame, List],
    periods_per_year: int = None,
    provided_excess_returns: bool = None,
    rf: pd.Series = None,
    return_model: bool = False,
    name: str = None,
    return_mae: bool = True,
    intercept_cross_section: bool = True,
    return_historical_premium: bool = True,
    return_annualized_premium: bool = True,
    compare_premiums: bool = False,
    keep_columns: Union[list, str] = None,
    drop_columns: Union[list, str] = None,
    keep_indexes: Union[list, str] = None,
    drop_indexes: Union[list, str] = None,
    drop_before_keep: bool = False,
):
    """
    Performs a cross-sectional regression on the provided returns and factors.

    Parameters:
    returns (pd.DataFrame or list): Time series of returns.
    factors (pd.DataFrame or list): Time series of factor data.
    periods_per_year (int, default=None): Factor for annualizing returns.
    provided_excess_returns (bool, default=None): Whether excess returns are already provided.
    rf (pd.Series, default=None): Risk-free rate data for subtracting from returns.
    return_model (bool, default=False): If True, returns the regression model.
    name (str, default=None): Name for labeling the regression.
    return_mae (bool, default=True): If True, returns the mean absolute error of the regression.
    intercept_cross_section (bool, default=True): If True, includes an intercept in the cross-sectional regression.
    return_historical_premium (bool, default=True): If True, returns the historical premium of factors.
    return_annualized_premium (bool, default=True): If True, returns the annualized premium of factors.
    compare_premiums (bool, default=False): If True, compares the historical and estimated premiums.
    keep_columns (list or str, default=None): Columns to keep in the resulting DataFrame.
    drop_columns (list or str, default=None): Columns to drop from the resulting DataFrame.
    keep_indexes (list or str, default=None): Indexes to keep in the resulting DataFrame.
    drop_indexes (list or str, default=None): Indexes to drop from the resulting DataFrame.
    drop_before_keep (bool, default=False): Whether to drop specified columns/indexes before keeping.

    Returns:
    pd.DataFrame or model: Cross-sectional regression output or the model if `return_model` is True.
    """
    returns = clean_returns_df(returns)
    factors = clean_returns_df(factors)
    periods_per_year = define_periods_per_year(returns, periods_per_year)

    if isinstance(rf, (pd.Series, pd.DataFrame)):
        rf = rf.copy()

    if compare_premiums:
        return_historical_premium = True
        return_annualized_premium = True

    if provided_excess_returns is None:
        warnings.warn(
            "Assuming excess returns were provided. Set 'provided_excess_returns' to silence this warning"
        )
        provided_excess_returns = True
    elif provided_excess_returns is False:
        if rf is not None:
            if len(rf.index) != len(returns.index):
                raise Exception('"rf" index must be the same lenght as "returns"')
<<<<<<< HEAD
            print('"rf" is used to subtract returns')
            returns = returns.sub(rf.values, axis=0)
=======
            returns = returns.sub(rf, axis=0)
>>>>>>> 4aac4281

    time_series_regressions = calc_iterative_regression(
        returns, factors, periods_per_year=periods_per_year, warnings=False
    )
    time_series_betas = time_series_regressions.filter(regex="Beta$", axis=1)
    time_series_historical_returns = time_series_regressions[["Fitted Mean"]]
    cross_section_regression = calc_regression(
        time_series_historical_returns,
        time_series_betas,
        periods_per_year=periods_per_year,
        intercept=intercept_cross_section,
        return_model=return_model,
        warnings=False,
    )

    if return_model:
        return cross_section_regression
    cross_section_regression = cross_section_regression.rename(
        columns=lambda c: c.replace(" Beta Beta", " Lambda").replace("Alpha", "Eta")
    )
    if name is None:
        name = " + ".join(
            [
                c.replace(" Lambda", "")
                for c in cross_section_regression.filter(
                    regex=" Lambda$", axis=1
                ).columns
            ]
        )
    cross_section_regression.index = [f"{name} Cross-Section Regression"]
    cross_section_regression.drop(
        [
            "Information Ratio",
            "Annualized Information Ratio",
            "Tracking Error",
            "Annualized Tracking Error",
            "Fitted Mean",
            "Annualized Fitted Mean",
        ],
        axis=1,
        inplace=True,
    )
    if return_annualized_premium:
        factors_annualized_premium = (
            cross_section_regression.filter(regex=" Lambda$", axis=1)
            .apply(lambda x: x * periods_per_year)
            .rename(columns=lambda c: c.replace(" Lambda", " Annualized Lambda"))
        )
        cross_section_regression = cross_section_regression.join(
            factors_annualized_premium
        )

    if return_historical_premium:
        factors_historical_premium = (
            factors.mean()
            .to_frame(f"{name} Cross-Section Regression")
            .transpose()
            .rename(columns=lambda c: c + " Historical Premium")
        )
        cross_section_regression = cross_section_regression.join(
            factors_historical_premium
        )
        if return_annualized_premium:
            factors_annualized_historical_premium = factors_historical_premium.apply(
                lambda x: x * periods_per_year
            ).rename(
                columns=lambda c: c.replace(
                    " Historical Premium", " Annualized Historical Premium"
                )
            )
            cross_section_regression = cross_section_regression.join(
                factors_annualized_historical_premium
            )

    if compare_premiums:
        cross_section_regression = cross_section_regression.filter(
            regex="Lambda$|Historical Premium$", axis=1
        )
        cross_section_regression = cross_section_regression.transpose()
        cross_section_regression["Factor"] = cross_section_regression.index.str.extract(
            f'({"|".join(list(factors.columns))})'
        ).values
        cross_section_regression["Premium Type"] = (
            cross_section_regression.index.str.replace(
                f'({"|".join(list(factors.columns))})', ""
            )
        )
        premiums_comparison = cross_section_regression.pivot(
            index="Factor",
            columns="Premium Type",
            values=f"{name} Cross-Section Regression",
        )
        premiums_comparison.columns.name = None
        premiums_comparison.index.name = None
        premiums_comparison.join(calc_tangency_weights(factors))
        premiums_comparison = premiums_comparison.join(
            factors.corr().rename(columns=lambda c: c + " Correlation")
        )
        return _filter_columns_and_indexes(
            premiums_comparison,
            keep_columns=keep_columns,
            drop_columns=drop_columns,
            keep_indexes=keep_indexes,
            drop_indexes=drop_indexes,
            drop_before_keep=drop_before_keep,
        )

    if return_mae:
        cross_section_regression["TS MAE"] = (
            time_series_regressions["Alpha"].abs().mean()
        )
        cross_section_regression["TS Annualized MAE"] = (
            time_series_regressions["Annualized Alpha"].abs().mean()
        )
        cross_section_regression_model = calc_regression(
            time_series_historical_returns,
            time_series_betas,
            periods_per_year=periods_per_year,
            intercept=intercept_cross_section,
            return_model=True,
            warnings=False,
        )
        cross_section_regression["CS MAE"] = (
            cross_section_regression_model.resid.abs().mean()
        )
        cross_section_regression["CS Annualized MAE"] = (
            cross_section_regression["CS MAE"] * periods_per_year
        )

    return _filter_columns_and_indexes(
        cross_section_regression,
        keep_columns=keep_columns,
        drop_columns=drop_columns,
        keep_indexes=keep_indexes,
        drop_indexes=drop_indexes,
        drop_before_keep=drop_before_keep,
    )


def calc_regression(
    y: Union[pd.DataFrame, pd.Series],
    X: Union[pd.DataFrame, pd.Series],
    intercept: bool = True,
    periods_per_year: Union[None, int] = None,
    warnings: bool = True,
    return_model: bool = False,
    return_fitted_values: bool = False,
    name_fitted_values: str = None,
    calc_treynor_info_ratios: bool = True,
    timeframes: Union[None, dict] = None,
    keep_columns: Union[list, str] = None,
    drop_columns: Union[list, str] = None,
    keep_indexes: Union[list, str] = None,
    drop_indexes: Union[list, str] = None,
    drop_before_keep: bool = False,
    calc_sortino_ratio: bool = False,
):
    """
    Performs an OLS regression on the provided data with optional intercept, timeframes, and statistical ratios.

    Parameters:
    y (pd.DataFrame or pd.Series): Dependent variable for the regression.
    X (pd.DataFrame or pd.Series): Independent variable(s) for the regression.
    intercept (bool, default=True): If True, includes an intercept in the regression.
    periods_per_year (int or None, default=None): Factor for annualizing regression statistics.
    warnings (bool, default=True): If True, prints warnings about assumptions.
    return_model (bool, default=False): If True, returns the regression model object.
    return_fitted_values (bool, default=False): If True, returns the fitted values of the regression.
    name_fitted_values (str, default=None): Name for the fitted values column.
    calc_treynor_info_ratios (bool, default=True): If True, calculates Treynor and Information ratios.
    timeframes (dict or None, default=None): Dictionary of timeframes to run separate regressions for each period.
    keep_columns (list or str, default=None): Columns to keep in the resulting DataFrame.
    drop_columns (list or str, default=None): Columns to drop from the resulting DataFrame.
    keep_indexes (list or str, default=None): Indexes to keep in the resulting DataFrame.
    drop_indexes (list or str, default=None): Indexes to drop from the resulting DataFrame.
    drop_before_keep (bool, default=False): If True, drops specified columns/indexes before keeping.
    calc_sortino_ratio (bool, default=False): If True, calculates the Sortino ratio.

    Returns:
    pd.DataFrame or model: Regression summary statistics or the model if `return_model` is True.
    """
    y = y.copy()
    X = X.copy()

    y_name = y.name if isinstance(y, pd.Series) else y.columns[0]
    X_names = " + ".join(list(X.columns))
    X_names = "Intercept + " + X_names if intercept else X_names

    return_model = return_model if not return_fitted_values else True

    periods_per_year = define_periods_per_year(clean_returns_df(y), periods_per_year)

    X = clean_returns_df(X)

    if warnings:
        warnings.warn(
            '"calc_regression" assumes excess returns to calculate Information and Treynor Ratios'
        )
    if intercept:
        X = sm.add_constant(X)

    y_name = y.name if isinstance(y, pd.Series) else y.columns[0]

    if len(X.index) != len(y.index):
        print(
            f"y has lenght {len(y.index)} and X has lenght {len(X.index)}. Joining y and X by index..."
        )
        df = y.join(X, how="left")
        df = df.dropna()
        y = df[y_name]
        X = df.drop(y_name, axis=1)
        if len(X.index) < 4:
            raise Exception(
                "Indexes of y and X do not match and there are less than 4 observations. Cannot calculate regression"
            )

    if isinstance(timeframes, dict):
        all_timeframes_regressions = pd.DataFrame({})
        for name, timeframe in timeframes.items():
            if timeframe[0] and timeframe[1]:
                timeframe_y = y.loc[timeframe[0] : timeframe[1]]
                timeframe_X = X.loc[timeframe[0] : timeframe[1]]
            elif timeframe[0]:
                timeframe_y = y.loc[timeframe[0] :]
                timeframe_X = X.loc[timeframe[0] :]
            elif timeframe[1]:
                timeframe_y = y.loc[: timeframe[1]]
                timeframe_X = X.loc[: timeframe[1]]
            else:
                timeframe_y = y.copy()
                timeframe_X = X.copy()
            if len(timeframe_y.index) == 0 or len(timeframe_X.index) == 0:
                raise Exception(f"No returns for {name} timeframe")
            timeframe_regression = calc_regression(
                y=timeframe_y,
                X=timeframe_X,
                intercept=intercept,
                periods_per_year=periods_per_year,
                warnings=False,
                return_model=False,
                calc_treynor_info_ratios=calc_treynor_info_ratios,
                timeframes=None,
                keep_columns=keep_columns,
                drop_columns=drop_columns,
                keep_indexes=keep_indexes,
                drop_indexes=drop_indexes,
                drop_before_keep=drop_before_keep,
            )
            timeframe_regression.index = [timeframe_regression.index + " " + name]
            all_timeframes_regressions = pd.concat(
                [all_timeframes_regressions, timeframe_regression], axis=0
            )
        return all_timeframes_regressions

    try:
        model = sm.OLS(y, X, missing="drop", hasconst=intercept)
    except ValueError:
        y = y.reset_index(drop=True)
        X = X.reset_index(drop=True)
        model = sm.OLS(y, X, missing="drop", hasconst=intercept)
        if warnings:
            print(
                f'"{y_name}" Required to reset indexes to make regression work. Try passing "y" and "X" as pd.DataFrame'
            )
    results = model.fit()
    summary = dict()

    if return_model:
        if not return_fitted_values:
            return results
        else:
            fitted_values = results.fittedvalues
            if name_fitted_values is None:
                name_fitted_values = f"{y_name} ~ {X_names}"
            fitted_values = fitted_values.to_frame(name_fitted_values)
            return fitted_values

    inter = results.params[0] if intercept else None
    betas = results.params[1:] if intercept else results.params

    summary["Alpha"] = inter if inter is not None else "-"
    summary["Annualized Alpha"] = inter * periods_per_year if inter is not None else "-"
    summary["R-Squared"] = results.rsquared

    if isinstance(X, pd.Series):
        X = pd.DataFrame(X)

    X_assets = X.columns[1:] if intercept else X.columns
    for i, asset_name in enumerate(X_assets):
        summary[f"{asset_name} Beta"] = betas[i]

    if calc_treynor_info_ratios:
        if len([c for c in X.columns if c != "const"]) == 1:
            summary["Treynor Ratio"] = y.mean() / betas[0]
            summary["Annualized Treynor Ratio"] = (
                summary["Treynor Ratio"] * periods_per_year
            )
        summary["Information Ratio"] = (
            (inter / results.resid.std()) if intercept else "-"
        )
        summary["Annualized Information Ratio"] = (
            summary["Information Ratio"] * np.sqrt(periods_per_year)
            if intercept
            else "-"
        )
    summary["Tracking Error"] = results.resid.std()
    summary["Annualized Tracking Error"] = results.resid.std() * np.sqrt(
        periods_per_year
    )
    summary["Fitted Mean"] = results.fittedvalues.mean()
    summary["Annualized Fitted Mean"] = summary["Fitted Mean"] * periods_per_year
    if calc_sortino_ratio:
        try:
            summary["Sortino Ratio"] = summary["Fitted Mean"] / y[y < 0].std()
            summary["Annualized Sortino Ratio"] = summary["Sortino Ratio"] * np.sqrt(
                periods_per_year
            )
        except Exception as e:
            print(
                f'Cannot calculate Sortino Ratio: {str(e)}. Set "calc_sortino_ratio" to False or review function'
            )
    y_name = f"{y_name} no Intercept" if not intercept else y_name
    return _filter_columns_and_indexes(
        pd.DataFrame(summary, index=[y_name]),
        keep_columns=keep_columns,
        drop_columns=drop_columns,
        keep_indexes=keep_indexes,
        drop_indexes=drop_indexes,
        drop_before_keep=drop_before_keep,
    )


def calc_iterative_regression(
    multiple_y: Union[pd.DataFrame, pd.Series],
    X: Union[pd.DataFrame, pd.Series],
    periods_per_year: Union[None, int] = None,
    intercept: bool = True,
    warnings: bool = True,
    calc_treynor_info_ratios: bool = True,
    calc_sortino_ratio: bool = False,
    keep_columns: Union[list, str] = None,
    drop_columns: Union[list, str] = None,
    keep_indexes: Union[list, str] = None,
    drop_indexes: Union[list, str] = None,
    drop_before_keep: bool = False,
):
    """
    Performs iterative regression across multiple dependent variables (assets).

    Parameters:
    multiple_y (pd.DataFrame or pd.Series): Dependent variables for multiple assets.
    X (pd.DataFrame or pd.Series): Independent variable(s) (predictors).
    periods_per_year (int or None, default=12): Factor for annualizing regression statistics.
    intercept (bool, default=True): If True, includes an intercept in the regression.
    warnings (bool, default=True): If True, prints warnings about assumptions.
    calc_treynor_info_ratios (bool, default=True): If True, calculates Treynor and Information ratios.
    calc_sortino_ratio (bool, default=False): If True, calculates the Sortino ratio.
    keep_columns (list or str, default=None): Columns to keep in the resulting DataFrame.
    drop_columns (list or str, default=None): Columns to drop from the resulting DataFrame.
    keep_indexes (list or str, default=None): Indexes to keep in the resulting DataFrame.
    drop_indexes (list or str, default=None): Indexes to drop from the resulting DataFrame.
    drop_before_keep (bool, default=False): If True, drops specified columns/indexes before keeping.

    Returns:
    pd.DataFrame: Summary statistics for each asset regression.
    """
    multiple_y = clean_returns_df(multiple_y)
    X = clean_returns_df(X)
    periods_per_year = define_periods_per_year(multiple_y, periods_per_year)

    regressions = pd.DataFrame({})
    for asset in multiple_y.columns:
        y = multiple_y[[asset]]
        new_regression = calc_regression(
            y,
            X,
            periods_per_year=periods_per_year,
            intercept=intercept,
            warnings=warnings,
            calc_treynor_info_ratios=calc_treynor_info_ratios,
            calc_sortino_ratio=calc_sortino_ratio,
        )
        warnings = False
        regressions = pd.concat([regressions, new_regression], axis=0)

    return _filter_columns_and_indexes(
        regressions,
        keep_columns=keep_columns,
        drop_columns=drop_columns,
        keep_indexes=keep_indexes,
        drop_indexes=drop_indexes,
        drop_before_keep=drop_before_keep,
    )<|MERGE_RESOLUTION|>--- conflicted
+++ resolved
@@ -86,12 +86,7 @@
         if rf is not None:
             if len(rf.index) != len(returns.index):
                 raise Exception('"rf" index must be the same lenght as "returns"')
-<<<<<<< HEAD
-            print('"rf" is used to subtract returns')
             returns = returns.sub(rf.values, axis=0)
-=======
-            returns = returns.sub(rf, axis=0)
->>>>>>> 4aac4281
 
     time_series_regressions = calc_iterative_regression(
         returns, factors, periods_per_year=periods_per_year, warnings=False
