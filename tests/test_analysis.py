import pytest
import pandas as pd
import numpy as np
<<<<<<< HEAD
import re
=======
>>>>>>> 87273567

import sys
import os
sys.path.append(os.pardir)
<<<<<<< HEAD
from portfolio_management.analysis import (
    calc_cross_section_regression,
    calc_regression,
    calc_iterative_regression,
)
from portfolio_management.utils import create_returns_df, create_rf_returns_df
from tests.conftest import setup_pandas_display  # Import the fixture

@pytest.fixture
def test_returns():
    return create_returns_df(n_samples=500, n_assets=10, seed=100)

@pytest.fixture
def test_factors():
    return create_returns_df(n_samples=500, n_assets=3, seed=200)

@pytest.fixture
def test_rf():
    return create_rf_returns_df(n_samples=500, seed=300)

@pytest.fixture
def test_regression_result(test_returns, test_factors):
    y = test_returns.iloc[:, 0]
    X = test_factors
    return calc_regression(y, X)

@pytest.fixture
def test_cross_section_regression(test_returns, test_factors, test_rf):
    return calc_cross_section_regression(
        returns=test_returns,
        factors=test_factors,
        periods_per_year=12,
        provided_excess_returns=False,
        rf=test_rf,
        return_model=False,
    )

# Tests for calc_regression
def test_calc_regression_basic_with_without_intercept(test_returns, test_factors):
    y = test_returns.iloc[:, 0]
    X = test_factors
    result = calc_regression(y, X)
    assert isinstance(result, pd.DataFrame)
    assert "Alpha" in result.columns.tolist()
    assert isinstance(result['Alpha'].iloc[0], float)
    result = calc_regression(y, X, intercept=False)
    assert "Alpha" in result.columns.tolist()
    assert isinstance(result['Alpha'].iloc[0], str)
    assert result['Alpha'].iloc[0] == "-"


def test_calc_regression_return_model(test_returns, test_factors):
    y = test_returns.iloc[:, 0]
    X = test_factors
    results = calc_regression(y, X, return_model=False)
    n_betas = sum([bool(re.search("Beta", c)) for c in results.columns.tolist()])
    assert n_betas == X.shape[1]
    results = calc_regression(y, X, return_model=True)
    len(results.params[1:]) == n_betas


def test_calc_regression_fitted_values(test_returns, test_factors):
    y = test_returns.iloc[:, 0]
    X = test_factors
    fitted = calc_regression(y, X, return_fitted_values=True)
    assert isinstance(fitted, pd.DataFrame)


def test_calc_regression_sortino_ratio(test_returns, test_factors):
    y = test_returns.iloc[:, 0]
    X = test_factors
    result = calc_regression(y, X, calc_sortino_ratio=True)
    assert "Sortino Ratio" in result.columns
    assert "Annualized Sortino Ratio" in result.columns


def test_calc_iterative_regression_basic(test_returns, test_factors):
    result = calc_iterative_regression(test_returns, test_factors)
    assert "Alpha" in result.columns
    for factor in test_factors.columns:
        assert f"{factor} Beta" in result.columns
    assert "R-Squared" in result.columns


def test_calc_iterative_regression_no_intercept(test_returns, test_factors):
    result = calc_iterative_regression(test_returns, test_factors, intercept=False)
    for factor in test_factors.columns:
        assert f"{factor} Beta" in result.columns
    assert all(alpha == "-" for alpha in result['Alpha'].tolist())


def test_calc_iterative_regression_with_treynor(test_returns, test_factors):
    result = calc_iterative_regression(test_returns, test_factors, calc_treynor_info_ratios=True)
    assert not "Treynor Ratio" in result.columns
    assert "Information Ratio" in result.columns
    result = calc_iterative_regression(test_returns, test_factors.iloc[:, 0], calc_treynor_info_ratios=True)
    assert "Treynor Ratio" in result.columns


def test_calc_iterative_regression_sortino(test_returns, test_factors):
    result = calc_iterative_regression(test_returns, test_factors, calc_sortino_ratio=True)
    assert "Sortino Ratio" in result.columns
    assert "Annualized Sortino Ratio" in result.columns


def test_calc_regression_with_timeframes(test_returns, test_factors):
    timeframes = {
        "first_half": (test_returns.index[0], test_returns.index[250]),
        "second_half": (test_returns.index[250], test_returns.index[-1]),
    }
    result = calc_regression(test_returns.iloc[:, 0], test_factors, timeframes=timeframes)
    assert isinstance(result, pd.DataFrame)
    assert any("first_half" in i[0] for i in result.index.tolist())
    assert any("second_half" in i[0] for i in result.index)


# Tests for calc_cross_section_regression
def test_calc_cross_section_regression_basic(test_returns, test_factors, test_rf):
    result = calc_cross_section_regression(
        returns=test_returns,
        factors=test_factors,
        periods_per_year=12,
        provided_excess_returns=False,
        rf=test_rf,
        return_model=False,
    )
    assert isinstance(result, pd.DataFrame)
    assert "Eta" in result.columns


def test_calc_cross_section_regression_mae(test_returns, test_factors, test_rf):
    result = calc_cross_section_regression(
        returns=test_returns,
        factors=test_factors,
        periods_per_year=12,
        provided_excess_returns=False,
        rf=test_rf,
        return_mae=True,
    )
    assert "TS MAE" in result.columns
    assert "CS MAE" in result.columns

def test_calc_cross_section_regression_premiums(test_returns, test_factors, test_rf):
    result = calc_cross_section_regression(
        returns=test_returns,
        factors=test_factors,
        periods_per_year=12,
        provided_excess_returns=False,
        rf=test_rf,
        return_historical_premium=True,
        return_annualized_premium=True,
    )
    assert "Historical Premium" in result.columns or "Annualized Lambda" in result.columns


def test_calc_cross_section_regression_compare_premiums(test_returns, test_factors, test_rf):
    result = calc_cross_section_regression(
        returns=test_returns,
        factors=test_factors,
        periods_per_year=12,
        provided_excess_returns=False,
        rf=test_rf,
        compare_premiums=True,
    )
    # Assuming the output is filtered to only premiums comparison
    for col in result.columns:
        assert "Correlation" in col or "Lambda" in col or "Historical Premium" in col


def test_calc_cross_section_regression_filtering(test_returns, test_factors, test_rf):
    keep = ["Mean"]
    result = calc_cross_section_regression(
        returns=test_returns,
        factors=test_factors,
        periods_per_year=12,
        provided_excess_returns=False,
        rf=test_rf,
        keep_columns=keep,
    )
    for col in keep:
        assert col in result.columns
    assert len(result.columns) == len(keep)


def test_calc_cross_section_regression_invalid_rf_length(test_returns, test_factors, test_rf):
    rf_short = test_rf.iloc[:400]
    with pytest.raises(Exception, match='"rf" index must be the same lenght as "returns"'):
        calc_cross_section_regression(
            returns=test_returns,
            factors=test_factors,
            periods_per_year=12,
            provided_excess_returns=False,
            rf=rf_short,
            return_model=False,
        )


def test_calc_cross_section_regression_provided_excess_returns(test_returns, test_factors, test_rf):
    # Assuming returns are already excess
    result = calc_cross_section_regression(
        returns=test_returns,
        factors=test_factors,
        periods_per_year=12,
        provided_excess_returns=True,
        rf=test_rf,  # Should be ignored
        return_model=False,
    )
    assert "Fitted Mean" in result.columns



def test_calc_regression_empty_inputs():
    y = pd.Series(dtype=float)
    X = pd.DataFrame()
    with pytest.raises(Exception):
        calc_regression(y, X)


def test_calc_iterative_regression_empty_inputs():
    y = pd.DataFrame()
    X = pd.DataFrame()
    result = calc_iterative_regression(y, X)
    assert result.empty


def test_calc_cross_section_regression_no_returns(test_factors, test_rf):
    returns = pd.DataFrame()
    with pytest.raises(Exception):
        calc_cross_section_regression(
            returns=returns,
            factors=test_factors,
            periods_per_year=12,
            provided_excess_returns=False,
            rf=test_rf,
            return_model=False,
        )

def test_calc_regression_invalid_periods_per_year(test_returns, test_factors):
    y = test_returns.iloc[:, 0]
    X = test_factors
    with pytest.raises(ValueError, match="periods_per_year must be a positive integer"):
        calc_regression(y, X, periods_per_year=0)


def test_calc_iterative_regression_invalid_periods_per_year(test_returns, test_factors):
    with pytest.raises(ValueError, match="periods_per_year must be a positive integer"):
        calc_iterative_regression(test_returns, test_factors, periods_per_year=-1)


def test_calc_cross_section_regression_invalid_periods_per_year(test_returns, test_factors, test_rf):
    with pytest.raises(ValueError, match="periods_per_year must be a positive integer"):
        calc_cross_section_regression(
            returns=test_returns,
            factors=test_factors,
            periods_per_year=0,
            provided_excess_returns=False,
            rf=test_rf,
            return_model=False,
        )


# Additional Parameter Tests
def test_calc_regression_timeframes(test_returns, test_factors):
    timeframes = {
        "early": (test_returns.index[0], test_returns.index[250]),
        "late": (test_returns.index[250], test_returns.index[-1]),
    }
    result = calc_regression(
        y=test_returns.iloc[:, 0],
        X=test_factors,
        timeframes=timeframes
    )
    assert isinstance(result, pd.DataFrame)
    assert "Mean early" in result.columns or "Mean late" in result.columns


def test_calc_iterative_regression_with_drops(test_returns, test_factors):
    drop = list(test_factors.columns[:1])
    result = calc_iterative_regression(test_returns, test_factors, drop_columns=drop)
    for d in drop:
        assert d not in result.columns


def test_calc_cross_section_regression_with_drops(test_returns, test_factors, test_rf):
    drop_cols = list(test_factors.columns[:1])
    result = calc_cross_section_regression(
        returns=test_returns,
        factors=test_factors,
        periods_per_year=12,
        provided_excess_returns=False,
        rf=test_rf,
        drop_columns=drop_cols,
    )
    for d in drop_cols:
        assert d not in result.columns


if __name__ == "__main__":
    pytest.main([__file__])
=======
from portfolio_management.analysis import *
from tests.utils import *


# calc_cross_section_regression depends on both calc_regression, which depends on calc_iterative regression.
# Consequently, testing this function will also test the other two functions in the analysis module.
def test_calc_cross_section_regression():
    # Mock data
    returns = create_returns_df()

    factors = create_returns_df(n_assets=2, seed=43)

    rf = create_rf_returns_df(seed=44)

    # Execute function
    result = calc_cross_section_regression(
        returns=returns,
        factors=factors,
        annual_factor=12,
        provided_excess_returns=False,
        rf=rf,
        return_model=False,
        name="TestModel",
        return_mae=True,
        intercept_cross_section=True,
        return_historical_premium=True,
        return_annualized_premium=True,
        compare_premiums=False
    )

    # Assertions
    assert isinstance(result, pd.DataFrame), "Result should be a DataFrame."
    assert f"{factors.columns[0]} Lambda" in result.columns, f"{factors.columns[0]} Lambda should be in result."
    assert f"{factors.columns[1]} Lambda" in result.columns, f"{factors.columns[1]} Lambda should be in result."
    assert not result.empty, "Result should not be empty."

    # Check premium columns
    assert f"{factors.columns[0]} Annualized Lambda" in result.columns, f"Annualized premium for {factors.columns[0]} is missing."
    assert f"{factors.columns[1]} Historical Premium" in result.columns, f"Historical premium for {factors.columns[1]} is missing."
    assert "CS MAE" in result.columns, "CS MAE should be in result."
    assert "TS MAE" in result.columns, "TS MAE should be in result."

    # Verify data integrity
    assert result.iloc[0][f"{factors.columns[0]} Lambda"] != 0, f"{factors.columns[0]} Lambda should not be zero."
    assert result.iloc[0][f"{factors.columns[1]} Historical Premium"] > 0, "Historical Premium should be positive."

if __name__ == "__main__":
    pytest.main()
>>>>>>> 87273567
<|MERGE_RESOLUTION|>--- conflicted
+++ resolved
@@ -1,15 +1,12 @@
 import pytest
 import pandas as pd
 import numpy as np
-<<<<<<< HEAD
 import re
-=======
->>>>>>> 87273567
 
 import sys
 import os
 sys.path.append(os.pardir)
-<<<<<<< HEAD
+
 from portfolio_management.analysis import (
     calc_cross_section_regression,
     calc_regression,
@@ -307,13 +304,6 @@
         assert d not in result.columns
 
 
-if __name__ == "__main__":
-    pytest.main([__file__])
-=======
-from portfolio_management.analysis import *
-from tests.utils import *
-
-
 # calc_cross_section_regression depends on both calc_regression, which depends on calc_iterative regression.
 # Consequently, testing this function will also test the other two functions in the analysis module.
 def test_calc_cross_section_regression():
@@ -357,5 +347,4 @@
     assert result.iloc[0][f"{factors.columns[1]} Historical Premium"] > 0, "Historical Premium should be positive."
 
 if __name__ == "__main__":
-    pytest.main()
->>>>>>> 87273567
+    pytest.main([__file__])